--- conflicted
+++ resolved
@@ -33,9 +33,5 @@
 beautifulsoup4>=4.12.0 # for parsing HTML (e.g., Wikipedia
 lxml>=4.9.0          # for XML parsing (e.g., RSS feeds)
 certifi>=2024.12.1  # for SSL certificates
-<<<<<<< HEAD
-
 urllib3<2.0
-=======
 nbformat>=5.9.0       # for Jupyter notebook compatibility
->>>>>>> 61a2c3a4
